import time
import datetime

import numpy as np
import pandas as pd
import copy

import simtk.unit as units

import thermodynamics
from utils import find_matching_subclass, dict_to_named_tuple
from mcmc import MCMCSamplerState
import mcmc
import citations
import netcdf_io
from version import version as __version__
import dummympi

import logging
logger = logging.getLogger(__name__)


class ReplicaExchange(object):

    default_parameters = {}
    default_parameters["collision_rate"] = 91.0 / units.picosecond 
    default_parameters["constraint_tolerance"] = 1.0e-6 
    default_parameters["timestep"] = 2.0 * units.femtosecond
    default_parameters["nsteps_per_iteration"] = 500
    default_parameters["number_of_iterations"] = 10
    default_parameters["equilibration_timestep"] = 1.0 * units.femtosecond
    default_parameters["number_of_equilibration_iterations"] = 1
    default_parameters["title"] = 'Replica-exchange simulation created using ReplicaExchange class of repex.py on %s' % time.asctime(time.localtime())        
    default_parameters["minimize"] = True 
    default_parameters["minimize_tolerance"] = 1.0 * units.kilojoules_per_mole / units.nanometers # if specified, set minimization tolerance
    default_parameters["minimize_maxIterations"] = 0 # if nonzero, set maximum iterations
    default_parameters["replica_mixing_scheme"] = 'swap-all' # mix all replicas thoroughly
    default_parameters["online_analysis"] = False # if True, analysis will occur each iteration
    default_parameters["show_energies"] = True
    default_parameters["show_mixing_statistics"] = True
    default_parameters["integrator"] = None

    def __init__(self, thermodynamic_states, sampler_states=None, database=None, mpicomm=None, platform=None, parameters={}):
        """
        Create a new ReplicaExchange simulation object.
        
        Parameters
        ----------
        thermodynamic_states : list of ThermodynamicState objects
            List of thermodynamic states to simulate.
        sampler_states : list of MCMCSamplerState objects, optional?
            List of MCMC sampler states to initialize replica exchange simulations with.
        database : Database object, optional
            Database to use to write/append simulation data to.
        mpicomm : mpicomm implementation, optional?
            Communicator (real or dummy) implementation to use for parallelization.
        platform : simtk.openmm.Platform, optional, default None
            Platform to use for execution.

        Examples
        --------
        
        Create a replica exchange object for a harmonic oscillator.
        
        >>> # Create thermodynamic states.
        >>> from thermodynamics import ThermodynamicState
        >>> # Create a test system
        >>> import testsystems
        >>> test = testsystems.AlanineDipeptideVacuum()
        >>> # Create sampler states.
        >>> sampler_states = [MCMCSamplerState(system=test.system, positions=test.positions) for index in range(nreplicas)]
        
        """
        
        if mpicomm is None:
            self.mpicomm = dummympi.DummyMPIComm()
        else:
            self.mpicomm = mpicomm

        self.platform = platform
        self.database = database
        self.thermodynamic_states = thermodynamic_states
                
        self.n_states = len(self.thermodynamic_states)
        self.n_atoms = self.thermodynamic_states[0].system.getNumParticles()        
        
        if sampler_states is not None:  # New Repex job
            self.sampler_states = sampler_states
            
            self.parameters = self.process_parameters(parameters)  # Fill in missing parameters with defaults
            
            if self.mpicomm.rank == 0:  # Store the filled-in parameter namedtuple
                self.database.store_parameters(self.parameters)
            
            self.parameters = dict_to_named_tuple(self.parameters)  # Convert to namedtuple for const-ness
            self._check_run_parameter_consistency()
            
            self._allocate_arrays()
        else:  # Resume repex job
            self._broadcast_database()
        
        self.current_timestep = self.parameters.timestep
        
        self.n_replicas = len(self.thermodynamic_states)  # Determine number of replicas from the number of specified thermodynamic states.

        # Check to make sure all states have the same number of atoms and are in the same thermodynamic ensemble.
        for state in self.thermodynamic_states:
            if not state.is_compatible_with(self.thermodynamic_states[0]):
                raise ValueError("Provided ThermodynamicState states must all be from the same thermodynamic ensemble.")
        
        if self.database is not None:
            self.database.ncfile.repex_classname = self.__class__.__name__
            # Eventually, we might want to wrap a setter around the ncfile

        logger.debug("Initialized node %d / %d" % (self.mpicomm.rank, self.mpicomm.size))
        citations.display_citations(self.parameters.replica_mixing_scheme, self.parameters.online_analysis)

    def process_parameters(self, parameters):
        """Process a set of input run parameters and convert to named tuple.
        
        Parameters
        ----------
        
        parameters : dict
            List of user-supplied run parameters.
        
        Returns
        -------
        
        full_parameters : dict
            Dictinoary containing user-input run parameters as well as 
            default parameters for unspecified parameters.
        
        Notes
        -----
        
        The default parameters are stored in the class variable `default_parameters`
        which can be modified in subclasses.
        """
            
        options = {}

        for key in self.default_parameters:
            options[key] = parameters.get(key, self.default_parameters[key])
        
        for key in parameters.keys():
            if not options.has_key(key):
                options[key] = parameters[key]

        return options

    def extend(self, n_iter):
        """Extend an existing repex run and modify its database.
        
        Parameters
        ----------
        
        n_iter : int
            How many repex iterations to append.
        
        Notes
        -----
        
        This function is MPI aware and only makes database changes on the root 
        node.
        
        """
        value = self.parameters.number_of_iterations + n_iter
        if self.mpicomm.rank == 0:
            self.database._store_parameter("number_of_iterations", value)
            self.database.sync()
        
        self.parameters = self.parameters._asdict()  # Make dict for mutability
        self.parameters["number_of_iterations"] = value  # extend
        self.parameters = dict_to_named_tuple(self.parameters)  # Convert to namedtuple for const-ness


    def _check_run_parameter_consistency(self):
        """Check stored run parameters for self consistency.
        
        Notes
        -----
        
        To be implemented!
        """
        pass


    def _broadcast_database(self):
        """Load the positions, replica_states, u_kl, proposed, and accepted from root node database."""
        if self.mpicomm.rank == 0:
            positions = self.database.last_positions
            replica_states = self.database.last_replica_states
            u_kl = self.database.last_u_kl
            Nij_proposed = self.database.last_proposed
            Nij_accepted = self.database.last_accepted
            iteration = self.database.last_iteration
            iteration += 1  # Want to begin with the NEXT step of repex
            parameters = self.database.parameters
        else:
            positions, replica_states, u_kl, Nij_proposed, Nij_accepted, parameters, iteration = None, None, None, None, None, None, None

        positions = self.mpicomm.bcast(positions, root=0)
        self.replica_states = self.mpicomm.bcast(replica_states, root=0)
        self.u_kl = self.mpicomm.bcast(u_kl, root=0)
        self.iteration = self.mpicomm.bcast(iteration, root=0)
        self.Nij_proposed = self.mpicomm.bcast(Nij_proposed, root=0)
        self.Nij_accepted = self.mpicomm.bcast(Nij_accepted, root=0)
        
        self.parameters = self.mpicomm.bcast(parameters, root=0)  # Send out as dictionary
        self.parameters = dict_to_named_tuple(self.parameters)  # Convert to named_tuple for const-ness
        self._check_run_parameter_consistency()
        
        self.sampler_states = [MCMCSamplerState(self.thermodynamic_states[k].system, positions[k], self.platform) for k in range(len(self.thermodynamic_states))]


    def run(self):
        """
        Run the replica-exchange simulation.

        Any parameter changes (via object attributes) that were made between object creation and calling this method become locked in
        at this point, and the object will create and bind to the store file.  If the store file already exists, the run will be resumed
        if possible; otherwise, an exception will be raised.

        """

        # Main loop
        run_start_time = time.time()              
        run_start_iteration = self.iteration
        while (self.iteration < self.parameters.number_of_iterations):
            logger.debug("\nIteration %d / %d" % (self.iteration + 1, self.parameters.number_of_iterations))
            initial_time = time.time()

            # Attempt replica swaps to sample from equilibrium permuation of states associated with replicas.
            self._mix_replicas()

            # Propagate replicas.
            self._propagate_replicas()

            # Compute energies of all replicas at all states.
            self._compute_energies()

            self._show_energies()

            # Analysis.
            if self.parameters.online_analysis:
                self._analysis()

            # Write to storage file.
            self.output_iteration()
            
            # Increment iteration counter.
            self.iteration += 1

            self._show_mixing_statistics()

            # Show timing statistics.
            final_time = time.time()
            elapsed_time = final_time - initial_time
            estimated_time_remaining = (final_time - run_start_time) / (self.iteration - run_start_iteration) * (self.parameters.number_of_iterations - self.iteration)
            estimated_total_time = (final_time - run_start_time) / (self.iteration - run_start_iteration) * (self.parameters.number_of_iterations)
            estimated_finish_time = final_time + estimated_time_remaining
            logger.debug("Iteration took %.3f s." % elapsed_time)
            logger.debug("Estimated completion in %s, at %s (consuming total wall clock time %s)." % (str(datetime.timedelta(seconds=estimated_time_remaining)), time.ctime(estimated_finish_time), str(datetime.timedelta(seconds=estimated_total_time))))
            
            # Perform sanity checks to see if we should terminate here.
            self._run_sanity_checks()

        # Clean up and close storage files.
        self._finalize()


    def _allocate_arrays(self):
        """Allocate the in-memory numpy arrays."""
  
        self.replica_states     = np.arange(self.n_states)  # replica_states[i] is the state that replica i is currently at
        self.u_kl               = np.zeros([self.n_states, self.n_states], np.float32)        
        self.Nij_proposed       = np.zeros([self.n_states, self.n_states], np.int64) # Nij_proposed[i][j] is the number of swaps proposed between states i and j, prior of 1
        self.Nij_accepted       = np.zeros([self.n_states, self.n_states], np.int64) # Nij_proposed[i][j] is the number of swaps proposed between states i and j, prior of 1    
        
        self.iteration = 0

        
    def _run_iteration_zero(self):
            # Minimize and equilibrate all replicas.
            self._minimize_and_equilibrate()
            
            # Initialize current iteration counter.
            self.iteration = 0
            
            # TODO: Perform any GPU sanity checks here.
            
            # Compute energies of all alchemical replicas
            self._compute_energies()
            self._show_energies()

            # Store initial state.
            self.output_iteration()        


    def _finalize(self):
        """Do anything necessary to finish run except close files.
        """

        if not self.mpicomm.rank == 0:
            return
        
        self.database._finalize()

    def __del__(self):
        """Clean up, closing files.
        """
        self._finalize()
        
    def _propagate_replica(self, replica_index):
        """Propagate the replica corresponding to the specified replica index.

        ARGUMENTS

        replica_index (int) - the replica to propagate

        RETURNS

        elapsed_time (float) - time (in seconds) to propagate replica

        """

        start_time = time.time()

        # Retrieve state.
        state_index = self.replica_states[replica_index] # index of thermodynamic state that current replica is assigned to
        thermodynamic_state = self.thermodynamic_states[state_index] # thermodynamic state
        sampler_state = self.sampler_states[replica_index]
        
        # HACK: Use Langevin dynamics move.
        move_set = [mcmc.LangevinDynamicsMove(nsteps=self.parameters.nsteps_per_iteration, timestep=self.current_timestep, collision_rate=self.parameters.collision_rate)]

        sampler = mcmc.MCMCSampler(thermodynamic_state, move_set=move_set, platform=self.platform)
        new_sampler_state = sampler.run(sampler_state)
        
        self.sampler_states[replica_index] = new_sampler_state
        
        end_time = time.time()
        elapsed_time = end_time - start_time
        return elapsed_time

    def _propagate_replicas_mpi(self):
        """
        Propagate all replicas using MPI communicator.

        It is presumed all nodes have the correct configurations in the correct replica slots, but that state indices may be unsynchronized.

        TODO

        * Move synchronization of state information to mix_replicas?
        * Broadcast from root node only?

        """

        # Propagate all replicas.
        logger.debug("Propagating all replicas for %.3f ps..." % (self.parameters.nsteps_per_iteration * self.parameters.timestep / units.picoseconds))

        # Run just this node's share of states.
        logger.debug("Running trajectories...")
        start_time = time.time()
        # replica_lookup = { self.replica_states[replica_index] : replica_index for replica_index in range(self.n_states) } # replica_lookup[state_index] is the replica index currently at state 'state_index' # requires Python 2.7 features
        replica_lookup = dict( (self.replica_states[replica_index], replica_index) for replica_index in range(self.n_states) ) # replica_lookup[state_index] is the replica index currently at state 'state_index' # Python 2.6 compatible
        replica_indices = [ replica_lookup[state_index] for state_index in range(self.mpicomm.rank, self.n_states, self.mpicomm.size) ] # list of replica indices for this node to propagate
        for replica_index in replica_indices:
            logger.debug("Node %3d/%3d propagating replica %3d state %3d..." % (self.mpicomm.rank, self.mpicomm.size, replica_index, self.replica_states[replica_index]))
            self._propagate_replica(replica_index)
        end_time = time.time()        
        elapsed_time = end_time - start_time
        # Collect elapsed time.
        node_elapsed_times = self.mpicomm.gather(elapsed_time, root=0) # barrier
        if self.mpicomm.rank == 0:
            node_elapsed_times = np.array(node_elapsed_times)
            end_time = time.time()        
            elapsed_time = end_time - start_time
            barrier_wait_times = elapsed_time - node_elapsed_times
            logger.debug("Running trajectories: elapsed time %.3f s (barrier time min %.3f s | max %.3f s | avg %.3f s)" % (elapsed_time, barrier_wait_times.min(), barrier_wait_times.max(), barrier_wait_times.mean()))
            logger.debug("Total time spent waiting for GPU: %.3f s" % (node_elapsed_times.sum()))

        # Send final configurations and box vectors back to all nodes.
        if (self.mpicomm.rank == 0):
            logger.debug("Synchronizing trajectories...")

        start_time = time.time()
        replica_indices_gather = self.mpicomm.allgather(replica_indices)
        
        sampler_states_gather = self.mpicomm.allgather([self.sampler_states[replica_index] for replica_index in replica_indices ])
        for (source, replica_indices) in enumerate(replica_indices_gather):
            for (index, replica_index) in enumerate(replica_indices):
                self.sampler_states[replica_index].positions = sampler_states_gather[source][index].positions
                self.sampler_states[replica_index].box_vectors = sampler_states_gather[source][index].box_vectors

        end_time = time.time()
        logger.debug("Synchronizing configurations and box vectors: elapsed time %.3f s" % (end_time - start_time))

        
    def _propagate_replicas(self):
        """
        Propagate all replicas.

        TODO

        * Report on efficiency of dyanmics (fraction of time wasted to overhead).

        """
        start_time = time.time()

        self._propagate_replicas_mpi()

        end_time = time.time()
        elapsed_time = end_time - start_time
        time_per_replica = elapsed_time / float(self.n_states)
        ns_per_day = self.parameters.timestep * self.parameters.nsteps_per_iteration / time_per_replica * 24*60*60 / units.nanoseconds
        logger.debug("Time to propagate all replicas: %.3f s (%.3f per replica, %.3f ns/day)." % (elapsed_time, time_per_replica, ns_per_day))


    def _minimize_all_replicas(self):
        for replica_index in range(self.n_states):
            self.sampler_states[replica_index].minimize(platform=self.platform)
            
    def _minimize_and_equilibrate(self):
        """
        Minimize and equilibrate all replicas.

        """

        # Minimize
        if self.parameters.minimize:
            logger.debug("Minimizing all replicas...")
            self._minimize_all_replicas()

        # Equilibrate
        self.current_timestep = self.parameters.equilibration_timestep
        
        for iteration in range(self.parameters.number_of_equilibration_iterations):
            logger.debug("equilibration iteration %d / %d" % (iteration, self.parameters.number_of_equilibration_iterations))
            self._propagate_replicas()
        
        self.current_timestep = self.parameters.timestep


    def _compute_energies(self):
        """
        Compute energies of all replicas at all states.

        TODO

        * We have to re-order Context initialization if we have variable box volume
        * Parallel implementation
        
        """

        start_time = time.time()
        
        logger.debug("Computing energies...")
        
        # TODO: Parallel implementation.
        # Compute energies for this node's share of states.
        for state_index in range(self.mpicomm.rank, self.n_states, self.mpicomm.size):
            for replica_index in range(self.n_states):
                self.u_kl[replica_index,state_index] = self.thermodynamic_states[state_index].reduced_potential(self.sampler_states[replica_index].positions, box_vectors=self.sampler_states[replica_index].box_vectors, platform=self.platform)

        # Send final energies to all nodes.
        energies_gather = self.mpicomm.allgather(self.u_kl[:,self.mpicomm.rank:self.n_states:self.mpicomm.size])
        for state_index in range(self.n_states):
            source = state_index % self.mpicomm.size # node with trajectory data
            index = state_index // self.mpicomm.size # index within trajectory batch
            self.u_kl[:,state_index] = energies_gather[source][:,index]

        end_time = time.time()
        elapsed_time = end_time - start_time
        time_per_energy= elapsed_time / float(self.n_states)**2 
        logger.debug("Time to compute all energies %.3f s (%.3f per energy calculation)." % (elapsed_time, time_per_energy))


    def _mix_all_replicas(self):
        """
        Attempt exchanges between all replicas to enhance mixing.

        TODO

        * Adjust nswap_attempts based on how many we can afford to do and not have mixing take a substantial fraction of iteration time.
        
        """

        # Determine number of swaps to attempt to ensure thorough mixing.
        # TODO: Replace this with analytical result computed to guarantee sufficient mixing.
        nswap_attempts = self.n_states**5 # number of swaps to attempt (ideal, but too slow!)
        nswap_attempts = self.n_states**3 # best compromise for pure Python?
        
        logger.debug("Will attempt to swap all pairs of replicas, using a total of %d attempts." % nswap_attempts)

        # Attempt swaps to mix replicas.
        for swap_attempt in range(nswap_attempts):
            # Choose replicas to attempt to swap.
            i = np.random.randint(self.n_states) # Choose replica i uniformly from set of replicas.
            j = np.random.randint(self.n_states) # Choose replica j uniformly from set of replicas.

            # Determine which states these resplicas correspond to.
            istate = self.replica_states[i] # state in replica slot i
            jstate = self.replica_states[j] # state in replica slot j

            # Reject swap attempt if any energies are nan.
            if (np.isnan(self.u_kl[i,jstate]) or np.isnan(self.u_kl[j,istate]) or np.isnan(self.u_kl[i,istate]) or np.isnan(self.u_kl[j,jstate])):
                continue

            # Compute log probability of swap.
            log_P_accept = - (self.u_kl[i,jstate] + self.u_kl[j,istate]) + (self.u_kl[i,istate] + self.u_kl[j,jstate])

            #print "replica (%3d,%3d) states (%3d,%3d) energies (%8.1f,%8.1f) %8.1f -> (%8.1f,%8.1f) %8.1f : log_P_accept %8.1f" % (i,j,istate,jstate,self.u_kl[i,istate],self.u_kl[j,jstate],self.u_kl[i,istate]+self.u_kl[j,jstate],self.u_kl[i,jstate],self.u_kl[j,istate],self.u_kl[i,jstate]+self.u_kl[j,istate],log_P_accept)

            # Record that this move has been proposed.
            self.Nij_proposed[istate,jstate] += 1
            self.Nij_proposed[jstate,istate] += 1

            # Accept or reject.
            if (log_P_accept >= 0.0 or (np.random.rand() < np.exp(log_P_accept))):
                # Swap states in replica slots i and j.
                (self.replica_states[i], self.replica_states[j]) = (self.replica_states[j], self.replica_states[i])
                # Accumulate statistics
                self.Nij_accepted[istate,jstate] += 1
                self.Nij_accepted[jstate,istate] += 1

    def _mix_all_replicas_weave(self):
        """Attempt exchanges between all replicas to enhance mixing.  Uses 'weave'.
        
        Notes
        -----
        
        Acceleration by 'weave' from scipy is used to speed up mixing by ~ 400x.
        
        """

        # TODO: Replace this with a different acceleration scheme to achieve better performance?

        # Determine number of swaps to attempt to ensure thorough mixing.
        # TODO: Replace this with analytical result computed to guarantee sufficient mixing.
        # TODO: Alternatively, use timing to figure out how many swaps we can do and still keep overhead to ~ 1% of iteration time?
        # nswap_attempts = self.n_states**5 # number of swaps to attempt (ideal, but too slow!)
        nswap_attempts = self.n_states**4 # number of swaps to attempt
        # Handled in C code below.
        
        logger.debug("Will attempt to swap all pairs of replicas using weave-accelerated code, using a total of %d attempts." % nswap_attempts)

        from scipy import weave

        # TODO: Replace drand48 with numpy random generator.
        code = """
        // Determine number of swap attempts.
        // TODO: Replace this with analytical result computed to guarantee sufficient mixing.        
        //long nswap_attempts = n_states*n_states*n_states*n_states*n_states; // K**5
        //long nswap_attempts = n_states*n_states*n_states; // K**3
        long nswap_attempts = n_states*n_states*n_states*n_states; // K**4

        // Attempt swaps.
        for(long swap_attempt = 0; swap_attempt < nswap_attempts; swap_attempt++) {
            // Choose replicas to attempt to swap.
            int i = (long)(drand48() * n_states); 
            int j = (long)(drand48() * n_states);

            // Determine which states these resplicas correspond to.            
            int istate = REPLICA_STATES1(i); // state in replica slot i
            int jstate = REPLICA_STATES1(j); // state in replica slot j

            // Reject swap attempt if any energies are nan.
            if ((std::isnan(U_KL2(i,jstate)) || std::isnan(U_KL2(j,istate)) || std::isnan(U_KL2(i,istate)) || std::isnan(U_KL2(j,jstate))))
               continue;

            // Compute log probability of swap.
            double log_P_accept = - (U_KL2(i,jstate) + U_KL2(j,istate)) + (U_KL2(i,istate) + U_KL2(j,jstate));

            // Record that this move has been proposed.
            NIJ_PROPOSED2(istate,jstate) += 1;
            NIJ_PROPOSED2(jstate,istate) += 1;

            // Accept or reject.
            if (log_P_accept >= 0.0 || (drand48() < exp(log_P_accept))) {
                // Swap states in replica slots i and j.
                int tmp = REPLICA_STATES1(i);
                REPLICA_STATES1(i) = REPLICA_STATES1(j);
                REPLICA_STATES1(j) = tmp;
                // Accumulate statistics
                NIJ_ACCEPTED2(istate,jstate) += 1;
                NIJ_ACCEPTED2(jstate,istate) += 1;
            }

        }
        """

        # Stage input temporarily.
        n_states = self.n_states
        replica_states = self.replica_states
        u_kl = self.u_kl
        Nij_proposed = self.Nij_proposed
        Nij_accepted = self.Nij_accepted

        # Execute inline C code with weave.
        info = weave.inline(code, ['n_states', 'replica_states', 'u_kl', 'Nij_proposed', 'Nij_accepted'], headers=['<math.h>', '<stdlib.h>'], verbose=2)

        # Store results.
        self.replica_states = replica_states
        self.Nij_proposed = Nij_proposed
        self.Nij_accepted = Nij_accepted

    def _mix_neighboring_replicas(self):
        """Attempt exchanges between neighboring replicas only.
        """

        logger.debug("Will attempt to swap only neighboring replicas.")

        # Attempt swaps of pairs of replicas using traditional scheme (e.g. [0,1], [2,3], ...)
        offset = np.random.randint(2) # offset is 0 or 1
        for istate in range(offset, self.n_states-1, 2):
            jstate = istate + 1 # second state to attempt to swap with i

            # Determine which replicas these states correspond to.
            i = None
            j = None
            for index in range(self.n_states):
                if self.replica_states[index] == istate: i = index
                if self.replica_states[index] == jstate: j = index                

            # Reject swap attempt if any energies are nan.
            if (np.isnan(self.u_kl[i,jstate]) or np.isnan(self.u_kl[j,istate]) or np.isnan(self.u_kl[i,istate]) or np.isnan(self.u_kl[j,jstate])):
                continue

            # Compute log probability of swap.
            log_P_accept = - (self.u_kl[i,jstate] + self.u_kl[j,istate]) + (self.u_kl[i,istate] + self.u_kl[j,jstate])

            #print "replica (%3d,%3d) states (%3d,%3d) energies (%8.1f,%8.1f) %8.1f -> (%8.1f,%8.1f) %8.1f : log_P_accept %8.1f" % (i,j,istate,jstate,self.u_kl[i,istate],self.u_kl[j,jstate],self.u_kl[i,istate]+self.u_kl[j,jstate],self.u_kl[i,jstate],self.u_kl[j,istate],self.u_kl[i,jstate]+self.u_kl[j,istate],log_P_accept)

            # Record that this move has been proposed.
            self.Nij_proposed[istate,jstate] += 1
            self.Nij_proposed[jstate,istate] += 1

            # Accept or reject.
            if (log_P_accept >= 0.0 or (np.random.rand() < np.exp(log_P_accept))):
                # Swap states in replica slots i and j.
                (self.replica_states[i], self.replica_states[j]) = (self.replica_states[j], self.replica_states[i])
                # Accumulate statistics
                self.Nij_accepted[istate,jstate] += 1
                self.Nij_accepted[jstate,istate] += 1

    def _mix_replicas(self):
        """Attempt to swap replicas according to user-specified scheme.
        """

        if self.mpicomm.rank != 0:
            # Non-root nodes receive state information.
            self.replica_states = self.mpicomm.bcast(self.replica_states, root=0)
            return

        logger.debug("Mixing replicas...")

        # Reset storage to keep track of swap attempts this iteration.
        self.Nij_proposed[:,:] = 0
        self.Nij_accepted[:,:] = 0

        # Perform swap attempts according to requested scheme.
        start_time = time.time()                    
        if self.parameters.replica_mixing_scheme == 'swap-neighbors':
            self._mix_neighboring_replicas()        
        elif self.parameters.replica_mixing_scheme == 'swap-all':
            # Try to use weave-accelerated mixing code if possible, otherwise fall back to Python-accelerated code.            
            try:
                self._mix_all_replicas_weave()            
            except:
                self._mix_all_replicas()
        elif self.parameters.replica_mixing_scheme == 'none':
            # Don't mix replicas.
            pass
        else:
            raise ValueError("Replica mixing scheme '%s' unknown.  Choose valid 'replica_mixing_scheme' parameter." % self.parameters.replica_mixing_scheme)
        end_time = time.time()

        # Determine fraction of swaps accepted this iteration.        
        nswaps_attempted = self.Nij_proposed.sum()
        nswaps_accepted = self.Nij_accepted.sum()
        swap_fraction_accepted = 0.0
        if (nswaps_attempted > 0): swap_fraction_accepted = float(nswaps_accepted) / float(nswaps_attempted);            
        logger.debug("Accepted %d / %d attempted swaps (%.1f %%)" % (nswaps_accepted, nswaps_attempted, swap_fraction_accepted * 100.0))

        # Estimate cumulative transition probabilities between all states.
        Nij_accepted = self.database.accepted[:].sum(0) + self.Nij_accepted
        Nij_proposed = self.database.proposed[:].sum(0) + self.Nij_proposed
        swap_Pij_accepted = np.zeros([self.n_states,self.n_states], np.float64)
        for istate in range(self.n_states):
            Ni = Nij_proposed[istate,:].sum()
            if (Ni == 0):
                swap_Pij_accepted[istate,istate] = 1.0
            else:
                swap_Pij_accepted[istate,istate] = 1.0 - float(Nij_accepted[istate,:].sum() - Nij_accepted[istate,istate]) / float(Ni)
                for jstate in range(self.n_states):
                    if istate != jstate:
                        swap_Pij_accepted[istate,jstate] = float(Nij_accepted[istate,jstate]) / float(Ni)
    
        # Root node will share state information with all replicas.
        logger.debug("Sharing state information...")
        self.replica_states = self.mpicomm.bcast(self.replica_states, root=0)

        logger.debug("Mixing of replicas took %.3f s" % (end_time - start_time))


    def _show_mixing_statistics(self):
        """Print summary of mixing statistics.
        """

        # Only root node can print.
        if self.mpicomm.rank != 0 or not self.parameters.show_mixing_statistics:
            return

        # Don't print anything until we've accumulated some statistics.
        if self.iteration < 2:
            return

        # Don't print anything if there is only one replica.
        if (self.n_replicas < 2):
            return

        self.database._show_mixing_statistics()

    def output_iteration(self):
        """Get relevant data from current iteration and store in database.
        
        Notes
        -----
        Will save the following information:
        "iteration", "positions", "box_vectors", "volumes", "energies", "energies", "proposed", "accepted", "timestamp"
        """
        if not self.mpicomm.rank == 0:
            return

        positions = np.array([self.sampler_states[replica_index].positions / units.nanometers for replica_index in range(self.n_states)])
        box_vectors = np.array([self.sampler_states[replica_index].box_vectors / units.nanometers for replica_index in range(self.n_states)])
        
        
        volumes = []
        for replica_index in range(self.n_states):
            v = self.sampler_states[replica_index].box_vectors
            state_index = self.replica_states[replica_index]
            state = self.thermodynamic_states[state_index]
            volumes.append(thermodynamics.volume(v) / (units.nanometers ** 3))
        
        volumes = np.array(volumes)

        self.database.write("positions", positions, self.iteration, sync=False)
        self.database.write("box_vectors", box_vectors, self.iteration, sync=False)
        self.database.write("volumes", volumes, self.iteration, sync=False)
        self.database.write("states", self.replica_states, self.iteration, sync=False)
        self.database.write("energies", self.u_kl, self.iteration, sync=False)
        self.database.write("proposed", self.Nij_proposed, self.iteration, sync=False)
        self.database.write("accepted", self.Nij_accepted, self.iteration, sync=False)
        self.database.write("timestamp", time.time(), self.iteration, sync=False)
        
        self.database.sync()
            

    def _run_sanity_checks(self):
        """Run some checks on current state information to see if something has gone wrong that precludes continuation.
        """

        abort = False

        # Check sampler state (positions and generalized coordinates).
        for replica_index in range(self.n_replicas):
            if self.sampler_states[replica_index].has_nan():
                logger.warn("nan encountered in replica %d coordinates." % replica_index)
                abort = True

        # Check energies.
        if np.any(np.isnan(self.u_kl)):
            logger.warn("nan encountered in u_kl state energies")
            abort = True

        if abort:
            self.mpicomm.Abort()


    def _show_energies(self):
        """Show energies (in units of kT) for all replicas at all states.
        """
        if self.mpicomm.rank != 0 or not self.parameters.show_energies:
            return

        U = pd.DataFrame(self.u_kl)
        logger.info("\n%-24s %16s\n%s" % ("reduced potential (kT)", "current state", U.to_string()))

    @classmethod
    def create(cls, thermodynamic_states, coordinates, filename, mpicomm=None, platform=None, parameters={}):
        """Create a new ReplicaExchange simulation.
        
        Parameters
        ----------

        thermodynamic_states : list([ThermodynamicStates])
            The list of thermodynamic states to simulate in
        coordinates : list([simtk.unit.Quantity]), shape=(n_replicas, n_atoms, 3), unit=Length
            The starting coordinates for each replica
        filename : string 
            name of NetCDF file to bind to for simulation output and checkpointing
        mpicomm : mpi4py communicator, default=None
            MPI communicator, if parallel execution is desired.      
        platform : simtk.openmm.Platform, optional
            Platform to use for simulations, or None if default is to be used.
        parameters (dict) - Optional parameters to use for specifying simulation
            Provided keywords will be matched to object variables to replace defaults.
            
        """    
        coordinates = validate_coordinates(coordinates, thermodynamic_states)

        if mpicomm is None or (mpicomm.rank == 0):
            database = netcdf_io.NetCDFDatabase(filename, thermodynamic_states, coordinates)  # To do: eventually use factory for looking up database type via filename
        else:
            database = None

<<<<<<< HEAD
        sampler_states = [MCMCSamplerState(thermodynamic_states[k].system, coordinates[k]) for k in range(len(thermodynamic_states))]        
=======

        sampler_states = [MCMCSamplerState(thermodynamic_states[k].system, coordinates[k], platform=platform) for k in range(len(thermodynamic_states))]        
>>>>>>> bfc9e49b
        
        repex = cls(thermodynamic_states, sampler_states, database, mpicomm=mpicomm, platform=platform, parameters=parameters)
        repex._run_iteration_zero()
        return repex
    

def resume(filename, platform=None, mpicomm=None):
    """Resume an existing ReplicaExchange (or subclass) simulation.
    
    Parameters
    ----------

    filename : string 
        name of NetCDF file to bind to for simulation output and checkpointing
    mpicomm : mpi4py communicator, default=None
        MPI communicator, if parallel execution is desired.      
        
    Notes
    -----
    
    This function attempts to find a subclasses of ReplicaExchange whose
    name matches the `repex_classname` attribute in the netCDF database.
    The matching only considers subclasses of ReplicaExchange that have
    been imported in the current python session.  To use a user-defined
    subclass, you must make sure you `import xyz`, where xyz is the python
    module where the subclass is defined.
        
    """
    if mpicomm is None:
        mpicomm = dummympi.DummyMPIComm()
    
    if mpicomm.rank == 0:
        database = netcdf_io.NetCDFDatabase(filename)  # To do: eventually use factory for looking up database type via filename
        thermodynamic_states, repex_classname = database.thermodynamic_states, database.repex_classname
        parameters = database.parameters
    else:
        database, thermodynamic_states, repex_classname, parameters = None, None, None, None

    thermodynamic_states = mpicomm.bcast(thermodynamic_states, root=0)
    repex_classname = mpicomm.bcast(repex_classname, root=0)
    parameters = mpicomm.bcast(parameters, root=0)
    
    cls = find_matching_subclass(ReplicaExchange, repex_classname)
<<<<<<< HEAD
    
    repex = cls(thermodynamic_states, database=database, mpicomm=mpicomm, parameters=parameters)
    return repex


def validate_coordinates(coordinates, thermodynamic_states):
    n_coord = len(coordinates)
    n_states = len(thermodynamic_states)

    if n_coord == 0 or n_states == 0:
        raise(Exception("Must have at least one state and coordinates."))

    if n_coord > n_states:
        raise(Exception("Cannot input more coordinates than states."))

    elif n_coord < n_states:
        logger.info("Input %d coordinates but %d states, so copying additional coordinates." % (n_coord, n_states))
        new_coordinates = []
        for i in range(n_states):
            new_coordinates.append(copy.deepcopy(coordinates[i % n_coord]))
    
    elif n_coord == n_states:
        new_coordinates = coordinates

    return new_coordinates
=======

    repex = cls(thermodynamic_states, database=database, mpicomm=mpicomm, platform=platform, parameters=parameters)

    return repex
>>>>>>> bfc9e49b
<|MERGE_RESOLUTION|>--- conflicted
+++ resolved
@@ -817,12 +817,7 @@
         else:
             database = None
 
-<<<<<<< HEAD
-        sampler_states = [MCMCSamplerState(thermodynamic_states[k].system, coordinates[k]) for k in range(len(thermodynamic_states))]        
-=======
-
         sampler_states = [MCMCSamplerState(thermodynamic_states[k].system, coordinates[k], platform=platform) for k in range(len(thermodynamic_states))]        
->>>>>>> bfc9e49b
         
         repex = cls(thermodynamic_states, sampler_states, database, mpicomm=mpicomm, platform=platform, parameters=parameters)
         repex._run_iteration_zero()
@@ -866,9 +861,9 @@
     parameters = mpicomm.bcast(parameters, root=0)
     
     cls = find_matching_subclass(ReplicaExchange, repex_classname)
-<<<<<<< HEAD
-    
-    repex = cls(thermodynamic_states, database=database, mpicomm=mpicomm, parameters=parameters)
+
+    repex = cls(thermodynamic_states, database=database, mpicomm=mpicomm, platform=platform, parameters=parameters)
+
     return repex
 
 
@@ -891,10 +886,4 @@
     elif n_coord == n_states:
         new_coordinates = coordinates
 
-    return new_coordinates
-=======
-
-    repex = cls(thermodynamic_states, database=database, mpicomm=mpicomm, platform=platform, parameters=parameters)
-
-    return repex
->>>>>>> bfc9e49b
+    return new_coordinates